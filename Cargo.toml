--- conflicted
+++ resolved
@@ -13,20 +13,12 @@
     "filter-parser",
     "flatten-serde-json",
     "json-depth-checker",
-    "benchmarks",
+    "benchmarks"
 ]
 
 [workspace.package]
-<<<<<<< HEAD
-version = "1.0.0"
-authors = [
-    "Quentin de Quelen <quentin@dequelen.me>",
-    "Clément Renault <clement@meilisearch.com>",
-]
-=======
 version = "1.1.1"
 authors = ["Quentin de Quelen <quentin@dequelen.me>", "Clément Renault <clement@meilisearch.com>"]
->>>>>>> c0e081cd
 description = "Meilisearch HTTP server"
 homepage = "https://meilisearch.com"
 readme = "README.md"
@@ -34,8 +26,7 @@
 license = "MIT"
 
 [profile.release]
-# codegen-units = 1
-debug = true
+codegen-units = 1
 
 [profile.dev.package.flate2]
 opt-level = 3
